--- conflicted
+++ resolved
@@ -2,11 +2,7 @@
 
 setup(
     name="pyncband",
-<<<<<<< HEAD
-    version="0.6.3",
-=======
     version="0.7.0",
->>>>>>> a44fb8f4
     packages=["pyncband"],
     url="",
     license="MIT",
